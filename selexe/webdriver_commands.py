--- conflicted
+++ resolved
@@ -236,13 +236,10 @@
     ###
 
     def wd_open(self, target, value=None):
-<<<<<<< HEAD
-=======
         """open a URL in the browser
         @param target: URL (string)
         @param value: <not used>
         """
->>>>>>> 41ec3c1b
         self.driver.get(self.base_url + target)
 
     def wd_clickAndWait(self, target, value=None):
