import logging, time, re, types
###
from selenium.webdriver.support.ui import Select
from selenium.webdriver.common.action_chains import ActionChains
from selenium.common.exceptions import NoSuchElementException
from selenium.webdriver.common.alert import Alert
<<<<<<< HEAD
from fnmatch import fnmatchcase as compare
=======
from htmlentitydefs import name2codepoint
from fnmatch import fnmatchcase as globmatchcase
from fnmatch import translate
>>>>>>> 958fdd93
from userfunctions import Userfunctions

#globals
# time until timeout in seconds
TIMEOUT = 20

def create_get(func):
    """
    Decorator to convert a test method of class WebDriver (starting with 'wd_get*') into a Selenium
    'get*' function.
    """
    def wrap_func(self, *args, **kw):
        reference, data = func(self, *args, **kw)
        return data
    return wrap_func


def create_verify(func):
    """
    Decorator to convert a test method of class WebDriver (starting with 'wd_get*') into a Selenium
    'verify*' function.
    """
    def wrap_func(self, *args, **kw):
        reference, data = func(self, *args, **kw)
        if matches(reference, data):
            return True
        else:
            verificationError = 'Value "%s" did not match "%s"' % (str(data), str(reference))
            logging.error(verificationError)
            self.verificationErrors.append(verificationError)
            return False
    return wrap_func


def create_verifyNot(func):
    """
    Decorator to convert a test method of class WebDriver (starting with 'wd_get*') into a Selenium '
    verifyNot*' function.
    """
    def wrap_func(self, *args, **kw):
        reference, data = func(self, *args, **kw)
        if not matches(reference, data):
            return True
        else:
            verificationError = 'Value "%s" did not match "%s"' % (str(data), str(reference))
            logging.error(verificationError)
            self.verificationErrors.append(verificationError)
            return False
    return wrap_func


def create_assert(func):
    """
    Decorator to convert a test method of class WebDriver (starting with 'wd_get*') into a Selenium
    'assert*' function.
    """
    def wrap_func(self, *args, **kw):
        reference, data = func(self, *args, **kw)
        assert matches(reference, data)
    return wrap_func


def create_assertNot(func):
    """
    Decorator to convert a test method of class WebDriver (starting with 'wd_get*') into a Selenium
    'assertNot*' function.
    """
    def wrap_func(self, *args, **kw):
        reference, data = func(self, *args, **kw)
        assert not matches(reference, data)
    return wrap_func


def create_waitFor(func):
    """
    Decorator to convert a test method of class WebDriver (starting with 'wd_get*') into a Selenium
    'waitFor*' function.
    """
    def wrap_func(self, *args, **kw):
        timeout = kw.pop('timeout', TIMEOUT)
        for i in range (timeout):
            try:
                reference, data = func(self, *args, **kw)
                assert matches(reference, data)
                break
            except AssertionError:
                time.sleep(1)
        else:
            raise RuntimeError("Timed out after %d seconds" % timeout)
    return wrap_func


def create_waitForNot(func):
    """
    Decorator to convert a test method of class WebDriver (starting with 'wd_get*') into a Selenium
    'waitForNot*' function.
    """
    def wrap_func(self, *args, **kw):
        timeout = kw.pop('timeout', TIMEOUT)
        for i in range (timeout):
            try:
                reference, data = func(self, *args, **kw)
                assert not matches(reference, data)
                break
            except AssertionError:
                time.sleep(1)
        else:
            raise RuntimeError("Timed out after %d seconds" % timeout)
    return wrap_func


def create_store(func):
    """
    Decorator to convert a test method of class WebDriver (starting with 'wd_get*') into a Selenium
    'store*' function.
    """
    def wrap_func(self, *args, **kw):
        reference, data = func(self, *args, **kw)
        self.storedVariables[reference] = data
    return wrap_func



def create_selenium_methods(cls):
    """
    A class decorator to setup all available wrapping decorators to those methods in class WebDriver
    starting with 'wd_get*'
    """
    PREFIX = 'wd_SEL_'
    lstr = len(PREFIX)

    def decorate_method(cls, methodName, prefix, decoratorFunc):
        seleniumMethodName = prefix + methodName[lstr:]
        wrappedMethod = decoratorFunc(cls.__dict__[methodName])
        wrappedMethod.__name__ = seleniumMethodName
        setattr(cls, seleniumMethodName, wrappedMethod)

    for methodName in cls.__dict__.keys():
        if methodName.startswith(PREFIX):
            decorate_method(cls, methodName, 'wd_get', create_get)
            decorate_method(cls, methodName, 'wd_verify', create_verify)
            decorate_method(cls, methodName, 'wd_assert', create_assert)
            decorate_method(cls, methodName, 'wd_assertNot', create_assertNot)
            decorate_method(cls, methodName, 'wd_waitFor', create_waitFor)
            decorate_method(cls, methodName, 'wd_waitForNot', create_waitForNot)
            decorate_method(cls, methodName, 'wd_store', create_store)
    return cls

####################################################################################################

@create_selenium_methods
class Webdriver(object):
    def __init__(self, driver, base_url):
        self.driver = driver
        self.driver.implicitly_wait(3)
        self.base_url = base_url
        self.initVerificationErrors()
        # 'storedVariables' is used through the 'create_store' decorator above to store values during a selenium run:
        self.storedVariables = {}
        self.importUserFunctions()
        # Action Chains will not work with several Firefox Versions. Firefox Version 10.2 should be ok.
        self.action = ActionChains(self.driver)

    def initVerificationErrors(self):
        """reset list of verification errors"""
        self.verificationErrors = []

    def getVerificationErrors(self):
        """get (a copy) of all available verification errors so far"""
        return self.verificationErrors[:]  # return a copy!

    def __call__(self, command, target, value=None, **kw):
        """Make an actual call to a selenium action method.
        Examples for methods are 'verifyText', 'assertText', 'waitForText', etc., so methods that are
        typically available in the selenium IDE.
        Most methods are dynamically created through decorator functions (from 'wd_get*-methods) and hence are
        dynamically looked up in the class dictionary.
        """
        logging.info('%s(%r, %r)' % (command, target, value))
        try:
            func = getattr(self, 'wd_'+command)
        except AttributeError:
            raise NotImplementedError('no proper function for sel command "%s" implemented' % command)
        v_target = self.expandVariables(target)
        v_value  = self.expandVariables(value) if value else value
        return func(v_target, v_value, **kw)
        
    def importUserFunctions(self):
        funcNames = [key for (key, value) in Userfunctions.__dict__.iteritems() if isinstance(value, types.FunctionType)]
        usr = Userfunctions(self)
        for funcName in funcNames:
            setattr(self, funcName, getattr(usr, funcName))

    sel_var_pat = re.compile(r'\$({\w+})')
    def expandVariables(self, s):
        """expand variables contained in selenese files
        Multiple variables can be contained in a string from a selenese file. The format is ${<VARIABLENAME}.
        Those are replaced from self.storedVariables via a re.sub() method.
        """
        #s_no_dollars = self.sel_var_pat.sub(r'\1', s)
        #return s_no_dollars.format(**self.storedVariables)
        return self.sel_var_pat.sub(lambda matchobj: self.storedVariables[matchobj.group(1)], s)


    ########################################################################################################
    # The actual translations from selenium-to-webdriver commands

    ###
    # Section 1: Interactions with the browser
    ###

    def wd_open(self, target, value=None):
        """open a URL in the browser
        @param target: URL (string)
        @param value: <not used>
        """
        self.driver.get(self.base_url + target)

    def wd_clickAndWait(self, target, value=None):
        """click onto a HTML target (e.g. a button) and wait until the browser receives a new page
        @param target: a string determining an element in the HTML page
        @param value:  <not used>
        """
        find_target(self.driver, target).click()

    def wd_click(self, target, value=None):
        """Click onto a HTML target (e.g. a button)
        @param target: a string determining an element in the HTML page
        @param value:  <not used>
        """
        find_target(self.driver, target).click()
    
    def wd_select(self, target, value):
        """In HTML select list (specified by 'target') select item (specified by 'value')
        'value' can have the following formats:
        label=labelPattern: matches options based on their labels, i.e. the visible text. (This is the default.)
            example: "label=regexp:^[Oo]ther"
        value=valuePattern: matches options based on their values.
            example: "value=other"
        id=id: matches options based on their ids.
            example: "id=option1"
        index=index: matches an option based on its index (offset from zero).
            example: "index=2"
        """
        target_elem = find_target(self.driver, target)
        tag, tvalue = tag_and_value(value)
        select = Select(target_elem)
        if tag in ['label', None]:
            tvalue = self.matchChildren(target, tvalue, "text")
            select.select_by_visible_text(tvalue)
        elif tag == 'value':
            tvalue = self.matchChildren(target, tvalue, "value")
            select.select_by_value(tvalue)
        elif tag == 'id':
            target_elem = find_target(value)
            select.select_by_visible_text(target_elem.text)
        elif tag == 'index':
            select.select_by_index(int(tvalue))
        else:
            raise RuntimeError("Unknown option locator type: " + tag)
     
    def matchChildren(self, target, tvalue, method):
        for child in find_children(self.driver, target):
            if matches(tvalue, res[method]):
                return res[method]
        return tvalue

    def wd_type(self, target, value):
        """Type text into a HTML input field
        @param target: a string determining an input element in the HTML page
        @param value:  text to type
        """
        target_elem = find_target(self.driver, target)
        target_elem.clear()
        target_elem.send_keys(value)
        
    def wd_check(self, target, value=None):
        target_elem = find_target(self.driver, target)
        if not target_elem.is_selected():
            target_elem.click()
    
    def wd_uncheck(self, target, value=None):
        target_elem = find_target(self.driver, target)
        if target_elem.is_selected():
            target_elem.click()
    
    def wd_mouseOver(self, target, value=None):
        target_elem = find_target(self.driver, target)
        self.action.move_to_element(target_elem).perform()

    def wd_mouseOut(self, target, value=None):
        self.action.move_by_offset(0, 0).perform()

    def wd_waitForPopUp(self, target, value):
        try:
            timeout = int(value)
        except ValueError:
            timeout = TIMEOUT
        if target in ("null", "0"):
            raise NotImplementedError('"null" or "0" are currently not available as pop up locators')
        for i in range(timeout):
            try:
                self.driver.switch_to_window(target)
                self.driver.switch_to_window(0)
                break
            except NoSuchWindowException:
                time.sleep(1)
        else:
            raise NoSuchWindowException('timed out')

    def wd_selectWindow(self, target, value):
        ttype, ttarget = tag_and_value(target)
        if (ttype != 'name' and ttarget != 'null'):
            raise NotImplementedError('only window locators with the prefix "name=" are supported currently')
        if ttarget == "null":
            ttarget = 0
        self.driver.switch_to_window(ttarget)

    def wd_selectFrame(self, target, value):
        webElem = find_target(self.driver, target)
        self.driver.switch_to_frame(webElem)

    ###
    # Section 2: All wd_SEL*-statements (from which all other methods are created dynamically via decorators)
    ###

    def wd_SEL_TextPresent(self, target, value=None):
        return True, isContained(target, self.driver.page_source)

    def wd_SEL_ElementPresent(self, target, value=None):
        try:
            find_target(self.driver, target)
            return True, True
        except NoSuchElementException:
            return True, False

    def wd_SEL_Attribute(self, target, value):
        target, sep, attr = target.rpartition("@")
        return value, find_target(self.driver, target).get_attribute(attr).strip()
        
    def wd_SEL_Text(self, target, value):
        return value, find_target(self.driver, target).text.strip()
        
    def wd_SEL_Value(self, target, value):
        return value, find_target(self.driver, target).get_attribute("value").strip()
    
    def wd_SEL_XpathCount(self, target, value):
        count = len(find_targets(self.driver, target))
        return value, str(count)

    def wd_SEL_Alert(self, target, value=None):
        alert = Alert(self.driver)
        text = alert.text.strip()
        alert.accept()
        return target, text
    
    def wd_SEL_Confirmation(self, target, value=None):
        return self.wd_getAlert(target, value)
   
    ##### Aliases ####
    
    def wd_verifyTextNotPresent(self, target, value=None):
        return self.wd_verifyNotTextPresent(target, value)
    
    def wd_assertTextNotPresent(self, target, value=None):
        return self.wd_assertNotTextPresent(target, value)
    
    def wd_verifyElementNotPresent(self, target, value=None):
        return self.wd_verifyNotElementPresent(target, value)
    
    def wd_assertElementNotPresent(self, target, value=None):
        return self.wd_assertNotElementPresent(target, value)
    

########################################################################################################


def tag_and_value(tvalue):
    # target can be e.g. "css=td.f_transfectionprotocol"
    s = tvalue.split('=', 1)
    tag, value = s if len(s) == 2 else (None, None)
    if not tag in ['css', 'id', 'name', 'link', 'label', "value", "index"]:
        # Older sel files do not specify a 'css' or 'id' prefix. Lets distinguish by inspecting 'target'
        # NOTE: This check is probably not complete here!!! Watch out for problems!!!
        value = tvalue
        if tvalue.startswith('//'):
            tag = 'xpath'
    return tag, value

def find_target(driver, target):
    ttype, ttarget = tag_and_value(target)
    if ttype == 'css':
        return driver.find_element_by_css_selector(ttarget)
    if ttype == 'xpath':
        return driver.find_element_by_xpath(ttarget)
    elif ttype == 'id':
        return driver.find_element_by_id(ttarget)
    elif ttype == 'name':
        return driver.find_element_by_name(ttarget)
    elif ttype == 'link':
        return driver.find_element_by_link_text(ttarget)
    elif ttype == None:
        try:
            return driver.find_element_by_id(ttarget)
        except:
            return driver.find_element_by_name(ttarget) 
    else:
        raise RuntimeError('no way to find target "%s"' % target)

def find_targets(driver, target):
    ttype, ttarget = tag_and_value(target)
    if ttype == 'css':
        return driver.find_elements_by_css_selector(ttarget)
    if ttype == 'xpath': 
        return driver.find_elements_by_xpath(ttarget)
    elif ttype == 'name':
        return driver.find_elements_by_name(ttarget)
    elif ttype == 'link':
        return driver.find_elements_by_link_text(ttarget)
    else:
        raise RuntimeError('no way to find targets "%s"' % target)
    

def find_children(driver, target):
    ttype, ttarget = tag_and_value(target)
    if ttype == 'css':
        return driver.find_elements_by_css_selector(ttarget + ">*" )
    if ttype == 'xpath':
        return driver.find_elements_by_xpath(ttarget + "/*")
    elif ttype == 'name':
        return driver.find_elements_by_xpath("//*[@name='" + ttarget + "']//*")
    elif ttype in ['id', None]:
        return driver.find_elements_by_xpath("//" + ttarget + "/*")
    else:
        raise RuntimeError('no way to find targets "%s"' % target)
    
    
def matches(reference, data):
    """Try to match data found in HTML with reference data
    @param reference: string containing the 'value' of a selenese command (can be plain text, regex, ...)
    @param data: string obtained from HTML via 'target'
    @result boolean

    This function handles the three kinds of String-match Patterns which Selenium defines.
    This is done in order to compare the pattern "pat" against "res".
    1) plain equality comparison
    2) regexp: a regular expression
    3) exact: a non-wildcard expression
    4) glob: a (possible) wildcard expression. This is the default (fallback) method if 1) and 2) don't apply
    
    see: http://release.seleniumhq.org/selenium-remote-control/0.9.2/doc/dotnet/Selenium.html
    """
    # 1) equality expression (works for booleans, integers, etc)
    if type(reference) not in [str, unicode]:
        return reference == data
    # 2) regexp
    elif reference.startswith('regexp:'):
        try:
            return data == re.match(reference[7:], data).group(0)
        except AttributeError:
            return False
    # 3) exact-tag:
    elif re.match("exact:", reference):
        return data == reference[6:]
    # 4) glob/wildcards
    else:
        # using the "fnmatch" module method "fnmatchcase" (aliased to globmatchcase) in order to handle wildcards.
        return globmatchcase(data, reference)


def isContained(pat, text):
    # 1) regexp
    if pat.startswith('regex:'):
        try:
            return text == re.search(pat[7:], text).group(0)
        except AttributeError:
            return False
    # 2) exact
    elif re.match("exact:", pat):
        return pat[6:] in text
    # 3) glob
    else:
        pat = translateWilcardToRegex(pat)
        return re.search(pat, text) is not None
    
def translateWilcardToRegex(wc):
    # escape metacharacters not used in wildcards
    metacharacters = ['\\', '.', '$','|','+','(',')']
    for char in metacharacters:
        wc = wc.replace(char, '\\' + char)
    # translate wildcard characters $ and *
    wc = re.sub(r"(?<!\\)\*", r".*", wc)
    wc = re.sub(r"(?<!\\)\?", r".", wc)
    # find brackets which should not be escaped
    nonEscapeBrackets = []
    for bracketPair in re.finditer(r"(?<!\\)\[[^\[]*?(?<!\\)\]", wc):
        nonEscapeBrackets.append(bracketPair.start())
        nonEscapeBrackets.append(bracketPair.end() - 1)
    # escape brackets 
    newWc = ""
    pos = 0
    for c in wc:
        if c in ['[',']'] and not pos in nonEscapeBrackets:
            c = "\\" + c
        newWc+=c
        pos+=1
    return newWc
    
<|MERGE_RESOLUTION|>--- conflicted
+++ resolved
@@ -1,17 +1,13 @@
 import logging, time, re, types
 ###
+from selenium.common.exceptions import NoSuchWindowException
+from selenium.common.exceptions import NoSuchElementException
 from selenium.webdriver.support.ui import Select
 from selenium.webdriver.common.action_chains import ActionChains
-from selenium.common.exceptions import NoSuchElementException
 from selenium.webdriver.common.alert import Alert
-<<<<<<< HEAD
-from fnmatch import fnmatchcase as compare
-=======
-from htmlentitydefs import name2codepoint
 from fnmatch import fnmatchcase as globmatchcase
-from fnmatch import translate
->>>>>>> 958fdd93
 from userfunctions import Userfunctions
+from selenium.webdriver.remote.webelement import WebElement
 
 #globals
 # time until timeout in seconds
@@ -259,10 +255,10 @@
         tag, tvalue = tag_and_value(value)
         select = Select(target_elem)
         if tag in ['label', None]:
-            tvalue = self.matchChildren(target, tvalue, "text")
+            tvalue = self.matchChildrenText(target, tvalue)
             select.select_by_visible_text(tvalue)
         elif tag == 'value':
-            tvalue = self.matchChildren(target, tvalue, "value")
+            tvalue = self.matchChildrenValue(target, tvalue)
             select.select_by_value(tvalue)
         elif tag == 'id':
             target_elem = find_target(value)
@@ -272,10 +268,18 @@
         else:
             raise RuntimeError("Unknown option locator type: " + tag)
      
-    def matchChildren(self, target, tvalue, method):
+    def matchChildrenText(self, target, tvalue):
         for child in find_children(self.driver, target):
-            if matches(tvalue, res[method]):
-                return res[method]
+            text = child.text
+            if matches(tvalue, text):
+                return text
+        return tvalue
+    
+    def matchChildrenValue(self, target, tvalue):
+        for child in find_children(self.driver, target):
+            value = child.get_attribute("value")
+            if matches(tvalue, value):
+                return value
         return tvalue
 
     def wd_type(self, target, value):
