--- conflicted
+++ resolved
@@ -1,11 +1,7 @@
-<<<<<<< HEAD
 # -*- coding: iso-8859-1 -*-
 
 import logging, time, re, types
 
-=======
-import logging, htmlentitydefs, re, types, time
->>>>>>> d26632d1
 ###
 from selenium.webdriver.support.ui import Select
 from selenium.webdriver.common.action_chains import ActionChains
@@ -20,14 +16,6 @@
 # time until timeout in seconds
 TIME = 20
 
-<<<<<<< HEAD
-=======
-
-#globals
-# time until timeout in seconds
-TIME = 20
-
->>>>>>> d26632d1
 def create_verify(func):
     #return func
     def wrap_func(self, *args, **kw):
@@ -36,11 +24,7 @@
         if matches(val, res):
             return True
         else:
-<<<<<<< HEAD
             logging.error(verificationError) 
-=======
-            logging.error(verificationError)
->>>>>>> d26632d1
             self.verificationErrors.append(verificationError)
             return False
     return wrap_func
@@ -53,11 +37,7 @@
         verificationError = "Actual value \"" + str(res) + "\" did match \"" + str(val) + "\""
         if not matches(val, res):
             return True
-<<<<<<< HEAD
         else: 
-=======
-        else:
->>>>>>> d26632d1
             logging.error(verificationError)
             self.verificationErrors.append(verificationError)
             return False
@@ -83,11 +63,7 @@
 def create_waitFor(func):
     #return func
     def wrap_func(self, *args, **kw):
-<<<<<<< HEAD
         for _i in range (TIME):
-=======
-        for _i in range (int(TIME)):
->>>>>>> d26632d1
             try:
                 res, val = func(self, *args, **kw)
                 assert matches(val, res)
@@ -102,11 +78,7 @@
 def create_waitForNot(func):
     #return func
     def wrap_func(self, *args, **kw):
-<<<<<<< HEAD
         for _i in range (TIME):
-=======
-        for _i in range (int(TIME)):
->>>>>>> d26632d1
             try:
                 res, val = func(self, *args, **kw)
                 assert not matches(val, res)
@@ -115,7 +87,6 @@
                 time.sleep(1)
         else:
             raise RuntimeError("Timed out after " + str(TIME) + " seconds")
-<<<<<<< HEAD
     return wrap_func
 
 
@@ -127,19 +98,6 @@
     return wrap_func
 
 
-=======
-    return wrap_func
-
-
-def create_store(func):
-    #return func
-    def wrap_func(self, *args, **kw):
-        res, val = func(self, *args, **kw)
-        self.variables[val] = res
-    return wrap_func
-
-
->>>>>>> d26632d1
 def create_additional_methods(cls):
     PREFIX = 'wd_get'
     lstr = len(PREFIX)
@@ -161,11 +119,7 @@
 class Webdriver(object):
     def __init__(self, driver, base_url):
         self.driver = driver
-<<<<<<< HEAD
         self.driver.implicitly_wait(3)
-=======
-        self.driver.implicitly_wait(0)
->>>>>>> d26632d1
         self.base_url = base_url
         self.initVerificationErrors()
         self.variables = {}
@@ -173,17 +127,13 @@
         # Action Chains will not work with several Firefox Versions
         # Firefox Version 10.2 should be ok
         self.action = ActionChains(self.driver)
-<<<<<<< HEAD
        
-=======
-
->>>>>>> d26632d1
 
     def initVerificationErrors(self):
         self.verificationErrors = []
 
     def getVerificationErrors(self):
-        return self.verificationErrors[:] # return a copy!
+        return self.verificationErrors[:]  # return a copy!
 
     def __call__(self, command, target, value=None):
         logging.info('%s("%s", "%s")' % (command, target, value))
@@ -192,23 +142,14 @@
         except AttributeError:
             raise NotImplementedError('no proper function for sel command "%s" implemented' % command)
         func(self.preprocess(target), self.preprocess(value))
-<<<<<<< HEAD
-        
-=======
-
->>>>>>> d26632d1
+        
     def importUserFunctions(self):
         funcNames = [key for (key, value) in Userfunctions.__dict__.iteritems() if isinstance(value, types.FunctionType)]
         usr = Userfunctions(self)
         for funcName in funcNames:
             setattr(self, funcName, getattr(usr, funcName))
-<<<<<<< HEAD
-        
-        
-=======
-
-
->>>>>>> d26632d1
+        
+        
     ########################################################################################################
     # The actual translations from selenium-to-webdriver commands:
 
@@ -218,12 +159,6 @@
 
     def wd_clickAndWait(self, target, value=None):
         find_target(self.driver, target).click()
-<<<<<<< HEAD
-=======
-
-    def wd_click(self, target, value=None):
-        find_target(self.driver, target).click()
->>>>>>> d26632d1
 
     def wd_click(self, target, value=None):
         find_target(self.driver, target).click()
@@ -232,7 +167,6 @@
         target_elem = find_target(self.driver, target)
         tag, tvalue = self._tag_and_value(value)
         select = Select(target_elem)
-<<<<<<< HEAD
         ''' 
         label=labelPattern: matches options based on their labels, i.e. the visible text. (This is the default.)
             label=regexp:^[Oo]ther
@@ -242,17 +176,6 @@
             id=option1
         index=index: matches an option based on its index (offset from zero).
             index=2 '''
-=======
-        '''
-label=labelPattern: matches options based on their labels, i.e. the visible text. (This is the default.)
-label=regexp:^[Oo]ther
-value=valuePattern: matches options based on their values.
-value=other
-id=id: matches options based on their ids.
-id=option1
-index=index: matches an option based on its index (offset from zero).
-index=2 '''
->>>>>>> d26632d1
         if tag in ['label', None]:
             tvalue = self.matchChildren(target, tvalue, "text")
             select.select_by_visible_text(tvalue)
@@ -266,24 +189,15 @@
             select.select_by_index(int(tvalue))
         else:
             raise RuntimeError("Unknown option locator type: " + tag)
-<<<<<<< HEAD
      
-=======
-
->>>>>>> d26632d1
     def matchChildren(self, target, tvalue, method):
         for child in find_children(self.driver, target):
             res = {"text": child.text, "value": child.get_attribute("value")}
             if self.matches(tvalue, res[method]):
                 return res[method]
         return tvalue
-<<<<<<< HEAD
                
         
-=======
-
-
->>>>>>> d26632d1
     def wd_type(self, target, value):
         target_elem = find_target(self.driver, target)
         target_elem.clear()
@@ -303,7 +217,6 @@
         target_elem = find_target(self.driver, target)
         self.action.move_to_element(target_elem).perform()
 
-<<<<<<< HEAD
     def wd_mouseOut(self, target, value=None):
         self.action.move_by_offset(0, 0).perform()
     
@@ -335,87 +248,6 @@
     def wd_getXpathCount(self, target, value):
         count = len(find_targets(self.driver, target))
         return str(count), value
-=======
-    def wd_check(self, target, value=None):
-        target_elem = find_target(self.driver, target)
-        if not target_elem.is_selected():
-            target_elem.click()
-
-    def wd_uncheck(self, target, value=None):
-        target_elem = find_target(self.driver, target)
-        if target_elem.is_selected():
-            target_elem.click()
-
-    def wd_mouseOver(self, target, value=None):
-        target_elem = find_target(self.driver, target)
-        self.action.move_to_element(target_elem).perform()
-
-    def wd_mouseOut(self, target, value=None):
-        self.action.move_by_offset(0, 0).perform()
-
-    #### All get statements ####
-
-    def wd_getTextPresent(self, target, value=None):
-        if isContained(target, self.driver.page_source):
-            return "True", "True"
-        else:
-            return "False", "True"
-
-    def wd_getElementPresent(self, target, value=None):
-        try:
-            find_target(self.driver, target)
-            return "True", "True"
-        except NoSuchElementException:
-            return "False", "True"
-
-    def wd_getAttribute(self, target, value):
-        target, _sep, attr = target.rpartition("@")
-        return find_target(self.driver, target).get_attribute(attr), value
-
-    def wd_getText(self, target, value):
-        return find_target(self.driver, target).text, value
-
-    def wd_getValue(self, target, value):
-        return find_target(self.driver, target).get_attribute("value"), value
-
-    def wd_getXpathCount(self, target, value):
-        count = len(find_targets(self.driver, target))
-        return str(count), value
-
-    def wd_getAlert(self, target, value=None):
-        alert = Alert(self.driver)
-        text = alert.text
-        alert.accept()
-        return text, target
-
-    def wd_getConfirmation(self, target, value=None):
-        return self.wd_getAlert(target, value)
-
-    def wd_switchToWindow(self, target, value=None):
-        pass
-
-    def wd_switchToFrame(self, target, value=None):
-        pass
-
-    def wd_waitForPopUp(self, target, value):
-        pass
-
-
-
-    ##### Redirection ####
-
-    def wd_verifyTextNotPresent(self, target, value=None):
-        return wd_verifyNotTextPresent(target, value)
-
-    def wd_assertTextNotPresent(self, target, value=None):
-        return wd_assertNotTextPresent(target, value)
-
-    def wd_verifyElementNotPresent(self, target, value=None):
-        return wd_verifyNotElementPresent(target, value)
-
-    def wd_assertElementNotPresent(self, target, value=None):
-        return wd_assertNotElementPresent(target, value)
->>>>>>> d26632d1
 
     def wd_getAlert(self, target, value=None):
         alert = Alert(self.driver)
@@ -473,7 +305,6 @@
 
     def preprocess(self, s):
         '''
-<<<<<<< HEAD
         Variables have to be inserted and a few parser drawbacks have to be handled:
         1) the parser does not decode html entitys
         2) empty strings are given back as "None" by the parser so they have to be reverted
@@ -488,31 +319,11 @@
             s = self.insertVariables(s)                
         return s
     
-=======
-Variables have to be inserted and a few parser drawbacks have to be handled:
-1) the parser does not decode html entitys
-2) empty strings are given back as "None" by the parser so they have to be reverted
-3) the return value of the parser is BeautifulSoup.BeautifulSoup.NavigableString so
-so this has to be changed to a workable type (currently unicode)
-'''
-        if not s:
-            s =""
-        else:
-            s = unicode(s)
-            s = self.htmlentitydecode(s)
-            s = self.insertVariables(s)
-        return s
-
->>>>>>> d26632d1
     def insertVariables(self, s):
         for var in self.variables.keys():
             s = s.replace("${" + var + "}", self.variables[var])
         return s
-<<<<<<< HEAD
-    
-=======
-
->>>>>>> d26632d1
+    
     def htmlentitydecode(self, s):
         return re.sub('&(%s);' % '|'.join(name2codepoint), lambda m: unichr(name2codepoint[m.group(1)]), s)
 
@@ -545,11 +356,7 @@
         try:
             return driver.find_elements_by_id(ttarget)
         except:
-<<<<<<< HEAD
             return driver.find_elements_by_name(ttarget) 
-=======
-            return driver.find_elements_by_name(ttarget)
->>>>>>> d26632d1
     else:
         raise RuntimeError('no way to find target "%s"' % target)
 
@@ -557,11 +364,7 @@
     ttype, ttarget = _tag_and_value(target)
     if ttype == 'css':
         return driver.find_elements_by_css_selector(ttarget)
-<<<<<<< HEAD
     if ttype == 'xpath': 
-=======
-    if ttype == 'xpath':
->>>>>>> d26632d1
         return driver.find_elements_by_xpath(ttarget)
     elif ttype == 'name':
         return driver.find_elements_by_name(ttarget)
@@ -569,7 +372,6 @@
         return driver.find_elements_by_link_text(ttarget)
     else:
         raise RuntimeError('no way to find targets "%s"' % target)
-<<<<<<< HEAD
     
 
 def find_children(driver, target):
@@ -631,75 +433,9 @@
         return re.search(pat, text) 
     
 def translateWilcardToRegex(wc):
-    metacharacters = ['.','[',']','^','$','|','+','(',')','\']
+    metacharacters = ['.','[',']','^','$','|','+','(',')','\\']
     for char in metacharacters:
         wc = wc.replace(char, '\\' + char)
     wc. 
     #wc = wc.replace("*", ".*").replace("?", ".").replace('[!', '[^')
     return wc
-=======
-
-
-def find_children(driver, target):
-    ttype, ttarget = _tag_and_value(target)
-    if ttype == 'css':
-        return driver.find_elements_by_css_selector(ttarget + ">*" )
-    if ttype == 'xpath':
-        return driver.find_elements_by_xpath(ttarget + "/*")
-    elif ttype == 'name':
-        return driver.find_elements_by_xpath("//*[@name='" + ttarget + "']//*")
-    elif ttype == 'id':
-        return driver.find_elements_by_xpath("//" + ttarget + "/*")
-    else:
-        raise RuntimeError('no way to find targets "%s"' % target)
-
-
-def matches(pat, res):
-    # remove trailing whitespaces of result string to match IDE specifications
-    res = res.strip()
-
-    ''' This function handles the three kinds of String-match Patterns which Selenium defines.
-This is done in order to compare the pattern "pat" against "res".
-1.) regexp: a regular expression
-2.) exact: a non-wildcard expression
-3.) glob: a (possible) wildcard expression. This is the standard
-see: http://release.seleniumhq.org/selenium-remote-control/0.9.2/doc/dotnet/Selenium.html
-'''
-    # 1) regexp
-    if re.match("regexp:", pat):
-        try:
-            return res == re.match(pat[7:], res).group(0)
-        except AttributeError:
-            return False
-    # 2) exact
-    elif re.match("exact:", pat):
-        return res == pat[6:]
-    # 3) glob
-    else:
-        return compare(res, pat) # using the "fnmatch" module method "fnmatchcase" in order to handle wildcards.
-
-
-def isContained(pat, text):
-    # 1) regexp
-    if re.match("regexp:", pat):
-        try:
-            return re.search(pat[7:], text).group(0)
-        except AttributeError:
-            return False
-    # 2) exact
-    elif re.match("exact:", pat):
-        return pat[6:] in text
-    # 3) glob
-    else:
-        pat = translate(pat)[:-1] # creating a regular expression from a wildcard expression and cutting of the word frontier symbol ($)
-        return re.search(pat, text)
-
-
-htmlEntityPat = re.compile('&([^;]+);')
-
-def decodeHtmlEntities(aString):
-    res = htmlEntityPat.sub(lambda m: unichr(htmlentitydefs.name2codepoint[m.group(1)]), aString)
-    # replace all original &nbsp; chars ( \xa0 in unicode) to plain space chars:
-    res = res.replace(u'\xa0', u' ')
-    return res
->>>>>>> d26632d1
