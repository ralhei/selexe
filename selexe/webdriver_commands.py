--- conflicted
+++ resolved
@@ -4,7 +4,6 @@
 from selenium.webdriver.common.action_chains import ActionChains
 from selenium.common.exceptions import NoSuchElementException
 from selenium.webdriver.common.alert import Alert
-from htmlentitydefs import name2codepoint
 from fnmatch import fnmatchcase as compare
 from userfunctions import Userfunctions
 
@@ -276,12 +275,12 @@
 
     def wd_waitForPopUp(self, target, value):
         try:
-            _time = int(value)
+            timeout = int(value)
         except ValueError:
-            _time = TIMEOUT
+            timeout = TIMEOUT
         if target in ("null", "0"):
             raise NotImplementedError('"null" or "0" are currently not available as pop up locators')
-        for i in range(_time):
+        for i in range(timeout):
             try:
                 self.driver.switch_to_window(target)
                 self.driver.switch_to_window(0)
@@ -343,39 +342,6 @@
     def wd_getConfirmation(self, target, value=None):
         return self.wd_getAlert(target, value)
    
-<<<<<<< HEAD
-    def wd_waitForPopUp(self, target, value):
-        try:
-            _time = int(value)
-        except ValueError:
-            _time = TIME
-        if target in ("null", "0"):
-            raise NotImplementedError('"null" or "0" are currently not available as pop up locators')
-        for _i in range(_time):
-            try:
-                self.driver.switch_to_window(target)
-                self.driver.switch_to_window(0)
-                break
-            except NoSuchWindowException:
-                time.sleep(1)
-        else:
-            raise NoSuchWindowException('timed out')
-        
-            
-    def wd_selectWindow(self, target, value):
-        ttype, ttarget = _tag_and_value(target)
-        if (ttype != 'name' and ttarget != 'null'):
-            raise NotImplementedError('only window locators with the prefix "name=" are supported currently')
-        if ttarget == "null":
-            ttarget = 0
-        self.driver.switch_to_window(ttarget)
-        
-    def wd_selectFrame(self, target, value):
-        webElem = find_target(self.driver, target)
-        self.driver.switch_to_frame(webElem)
-         
-=======
->>>>>>> 5e3c3ed7
     ##### Aliases ####
     
     def wd_verifyTextNotPresent(self, target, value=None):
@@ -500,7 +466,7 @@
     metacharacters = ['\\', '.', '$','|','+','(',')']
     for char in metacharacters:
         wc = wc.replace(char, '\\' + char)
-    # translate wildcard characters $ abd *
+    # translate wildcard characters $ and *
     wc = re.sub(r"(?<!\\)\*", r".*", wc)
     wc = re.sub(r"(?<!\\)\?", r".", wc)
     # find brackets which should not be escaped
@@ -508,6 +474,7 @@
     for bracketPair in re.finditer(r"(?<!\\)\[[^\[]*?(?<!\\)\]", wc):
         nonEscapeBrackets.append(bracketPair.start())
         nonEscapeBrackets.append(bracketPair.end() - 1)
+    # escape brackets 
     newWc = ""
     pos = 0
     for c in wc:
