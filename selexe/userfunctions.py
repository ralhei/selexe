--- conflicted
+++ resolved
@@ -1,146 +1,3 @@
-<<<<<<< HEAD
-'''
-Created on 26.02.2012
-
-@author: Stephan Kienzle
-'''
-import httplib
-#from webdriver_commands import find_children, find_target, find_targets, matches, isContained, _tag_and_value
-
-class Userfunctions(object):
-           
-    def __init__(self, driver):
-        self.driver = driver
-        self.base_url = driver.base_url
-        if "http://" in self.base_url:
-            self.base_url = self.base_url[7:] 
-           
-    '''
-    Selenium.prototype.doPutRest = function(url, data) {
-        var jQuery = this.browserbot.getUserWindow().jQuery;
-        jQuery.ajax({url: url, data: data, processData: false, 
-            contentType: 'application/json', async: false, type: 'put'});
-    };
-    '''          
-    def wd_putRest(self, target, value):
-        connection =  httplib.HTTPConnection(self.base_url)
-        connection.request('PUT', target , value)
-        result = connection.getresponse()
-        print result.status
-    '''
-    Selenium.prototype.doDeleteRest = function(url) {
-        this.browserbot.getUserWindow().jQuery.ajax({url: url, async: false,
-        type: 'delete'});
-    };
-    '''
-    def wd_deleteRest(self, target, value):
-        pass
-        
-    '''  
-    Selenium.prototype.assertGetRest = function(url, data) {
-    var actualData = this.browserbot.getUserWindow().jQuery.ajax({url: url,
-        async: false, type: 'get'}).responseText;
-    var expectedData = this.browserbot.getUserWindow().jQuery.parsJSON(data);
-    var actualData = this.browserbot.getUserWindow().jQuery.parseJSON(actualData);
-    for (var key in expectedData) {
-        if ( expectedData[key] != actualData[key]) {
-            throw new SeleniumError (key + ": actual value " + actualValue + 
-                    " does not match expected value " + expectedValue);
-            };
-        };
-    };    
-    '''
-    def wd_assertGetRest(self, target, value):
-        pass
-        
-    '''
-    Selenium.prototype.getTextLength = function(locator) {
-        var length = thisgetText(locator).length;
-        return length;
-    };
-    '''
-   
-    def wd_getTextLength(self, target, value):
-        pass
-    
-    '''
-    Selenium.prototype.assertTextContainedInEachElement = function(locator, text) {
-        var doc = this.browserbot.getCurrentWindow().document;
-        var elements = doc.evalutate(locator, doc, null, XPathResult.ANY_TYPE, null);
-        var element = elements.iterateNext();
-        while (element) {
-            Assert.matches("true", element.textContent.indexOf(text) != -1);
-            element = elements.iterateNext();
-        };
-    };
-    '''
-   
-    def wd_assertTextContainedInEachElement(self, target, value):
-        pass
-    
-    '''
-    Selenium.prototype.doVerifyValidation = function(locator, expectedStatus) {
-        try {
-            numOfLoops++;
-            //alert(numOfLoops);
-            var expectedStatusArray = expectedStatus.split(":");
-            var expectedAttributeValue = this.browserbot.getCurrentWindow().jQuery.
-            trim(expectedStatusArray[0]);
-            var expectedValidationMsg = this.browserbot.getCurrentWindow().jQuery.
-            trim(expectedStatusArray[1]);
-            var actualAttributeValue = this.getAttribute(locator + '@class');
-            
-            if (actualAttributeValue != expectedAttributeValue && numOfLoops <
-                    MAXNUMOFLOOPS) {
-                NotWaitingForCondition = function() {
-                    return selenium.doVerifyValidation(locator, expectedStatus);
-                };
-            } else if (actualAttributeValue == expectedAttributeValue) {
-                resetWaitParams();
-                this.doMouseOver(locator);
-                actualValidationMsg = this.getText('id=validationMsg');
-                Assert.matches(actualValidationMsg, expectedValidationMsg);
-                this.doMouseOut(locator);
-            } else {
-                resetWaitParams();
-                Assert.matches(actualAttributeValue, expectedAttributeValue);
-            };
-        return false;
-        // Errors are catched because selenium will be corrupted otherwise. The wait
-        //    parameters have to be reseted.
-        } catch (e) {
-            resetWaitParams();
-            throw new SeleniumError(e);
-        };
-    };
-
-    function ActionResult(terminationCondition) {
-        this.terminationCondition = function() {
-            //alert ("Hallo");
-            //alert (!NotWaitingForCondition);
-            return true;
-            //return terminationCondition; //&& NotWaitingForCondition();
-        };
-    };
-    
-    
-    function NotWaitingForCondition() {
-        return true;
-    };
-    
-    var numOfLoops = 0;
-    var MAXNUMOFLOOPS = 5;
-    
-    function resetWaitParams() {
-        numOfLoops = 0;
-        NotWaitingForCondition = function() {
-            return true;
-        };
-    };
-    '''
-    def wd_doVerifyValidation(self, target, value):
-        pass
-=======
 """
 Created on 26.02.2012
 
@@ -288,5 +145,4 @@
         self.commands.wd_mouseOver(target)
         assert self.driver.getText('id=validationMsg').strip() == expectedValidationMsg
         self.commands.wd_mouseOut()
-            
->>>>>>> 41ec3c1b
+    