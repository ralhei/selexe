"""
UT module to test selenium-driver commands
"""
import sys, py.test
sys.path.insert(0, '..')
###
from selenium import webdriver
from selexe import selenium_driver
from selenium.common.exceptions import NoSuchElementException
from selenium.common.exceptions import NoAlertPresentException
from selenium.common.exceptions import NoSuchWindowException
from selenium.common.exceptions import UnexpectedTagNameException
from selenium.common.exceptions import NoSuchFrameException
from selenium.common.exceptions import NoSuchAttributeException
from selenium.webdriver.common.action_chains import ActionChains

from test_execute_sel_files import setup_module, teardown_module

BASE_URI = 'http://localhost:8080'
selenium_driver.WAIT_FOR_TIMEOUT = 1000  # during testing only wait 1sec until timeout should be raised

class Test_SeleniumDriver(object):
    def setup_method(self, method):
        self.driver = webdriver.Firefox()
        self.driver.implicitly_wait(30)
        self.sd = selenium_driver.SeleniumDriver(self.driver, BASE_URI)

    def teardown_method(self, method):
        self.driver.quit()

    def test_all_Text_methods(self):
        """check getText / verifyText / assertText / storeText / ... methods"""
        self.sd('open', '/static/page1')
        #
        assert self.sd('getText', 'css=h1') == 'H1 text'
        #
        self.sd('verifyText', 'css=h1', 'H1 text')
        assert self.sd.getVerificationErrors() == []
        #
        # check failing verifyText command:
        self.sd('verifyText', 'css=h1', 'H1 WROOOOOONG text')
        assert self.sd.getVerificationErrors() == ['Actual value "H1 text" did not match "H1 WROOOOOONG text"']
        self.sd.initVerificationErrors()  # reset verification messages
        #
        # check failing verfiyNotText command:
        self.sd('verifyNotText', 'css=h1', 'H1 text')
        assert self.sd.getVerificationErrors() == ['Actual value "H1 text" did match "H1 text"']
        self.sd.initVerificationErrors()  # reset verification messages
        #
        self.sd('assertText', 'css=h1', 'H1 text')
        #
        # check that wrong text raises AssertionError
        with py.test.raises(AssertionError):
            self.sd('assertText', 'css=h1', 'H1 WROOOOOONG text')
        #
        # check that correct text raises AssertionError for 'assertNotText'
        with py.test.raises(AssertionError):
            self.sd('assertNotText', 'css=h1', 'H1 text')
        #
        self.sd('storeText', 'css=h1', 'h1content')
        assert self.sd.storedVariables['h1content'] == 'H1 text'
        self.sd('assertText', 'css=h1', '${h1content}')
        #
        # check that a NoSuchElmenentException is not caught
        with py.test.raises(NoSuchElementException):
            self.sd('verifyText', '//p[@class="class"]')  
        #
        # check the waitFor methods
        #
        # check waiting for an existent text
        self.sd('waitForText', 'css=h1', 'H1 text')
        #
        # check that waiting for non-existing text finally raises RuntimeError (after timeout):
        with py.test.raises(RuntimeError):
            self.sd('waitForText', 'css=h1', 'H1 WROOOOOONG text')
        #
        # check that waiting for existing text with 'waitForNotText' raises RuntimeError (after timeout)
        with py.test.raises(RuntimeError):
            self.sd('waitForNotText', 'css=h1', 'H1 text')
            
        # check waiting for text which is inserted on the page 3000 ms after clicking on a button
        self.sd('click', 'id=textInsertDelay')
        self.sd('waitForTextPresent', 'Text was inserted')
        #
        # check waiting for a text which is deleted on the page 3000 ms after clicking on a button
        self.sd('click', 'id=textRemoveDelay')
        self.sd('waitForNotTextPresent', 'Text was inserted')
        #
        # check that waiting for non-existing text finally raises RuntimeError a (after timeout):
<<<<<<< HEAD
        with pytest.raises(RuntimeError):
            self.sd('waitForText', 'css=h1', 'H1 WROOOOOONG text', timeout=1)
        #
        # check that waiting for existing text with 'waitForNotText' raises a RuntimeError (after timeout)
        with pytest.raises(RuntimeError):
            self.sd('waitForNotText', 'css=h1', 'H1 text', timeout=1)
=======
        with py.test.raises(RuntimeError):
            self.sd('waitForText', 'css=h1', 'H1 WROOOOOONG text', timeout=1000)
        #
        # check that waiting for existing text with 'waitForNotText' raises a RuntimeError (after timeout)
        with py.test.raises(RuntimeError):
            self.sd('waitForNotText', 'css=h1', 'H1 text', timeout=1000)
>>>>>>> c99dbc28
             

    def test_Alert_methods(self):
        """check alert methods"""
        # check that an alert can be found
        self.sd('open', '/static/page1')
        self.sd('clickAndWait', '//input[@type="button" and @value="alert button"]')
        self.sd('assertAlert', 'hello')
        #
        # check that a missing alert raises an exception
        with py.test.raises(NoAlertPresentException):
            self.sd('assertAlert', 'hello')
        #
        # check that a wrong alert text adds a verification error
        self.sd('click', '//input[@value="alert button"]')
        self.sd('verifyAlert', 'a wrong text')
        assert self.sd.getVerificationErrors() == ['Actual value "hello" did not match "a wrong text"']
        self.sd.initVerificationErrors()  # reset verification messages
        #
        # check that a missing alert adds a verification error (added by verify wrapper)     
        self.sd('verifyAlert', 'hello')
        assert self.sd.getVerificationErrors() == ['There were no alerts or confirmations']
        self.sd.initVerificationErrors()  # reset verification messages
        #
        # check that a missing alert adds a verification error (added by verifyNot wrapper)   
        self.sd('verifyNotAlert', 'hello')
        assert self.sd.getVerificationErrors() == ['There were no alerts or confirmations']
        self.sd.initVerificationErrors()  # reset verification messages
        #
        # Check that the message of the alert window gets stored
        self.sd('click', 'id=alert-button')
        self.sd('storeAlert', 'alert-msg')
        assert self.sd.storedVariables['alert-msg'] == 'hello'
        #
        # check the confirmation method which is an alias for the alert method and store the alert text
        self.sd('click', '//input[@value="alert button"]')
        self.sd('storeConfirmation', 'confirmationMsg')
        assert self.sd.storedVariables['confirmationMsg'] == 'hello'

            
    def test_XpathCount_method(self):
        """check the XpathCount method and the associated find_targets method"""
        self.sd('open', '/static/form1')
        # note: this method returns two integers (instead of strings or booleans like all the other return methods)
        #
        self.sd('assertXpathCount', '//option', "4")
        #
        # check failing for incorrect number of xpathes
        self.sd('verifyXpathCount', '//option', "3")
        assert self.sd.getVerificationErrors() == ['Actual value "4" did not match "3"']
        self.sd.initVerificationErrors()  # reset verification messages
        
    
    def test_Select_method(self):
        """check select method and the associated find_children method (for selection lists / drop-downs)"""
        self.sd('open', '/static/form1')
        #
        # check that all option locator parameters work as expected
        optionLocators =[('label1', '1'), ('label=label2', '2'), ('value=value3', '3'), ('id=option4', '4'), ('index=0', '1')]
        for optionLocator in optionLocators:
            self.sd('select', 'id=selectTest', optionLocator[0])
            self.sd('assertAttribute', '//select[@id="selectTest"]/option[' + optionLocator[1] + "]@selected", "true")   
        #
        # check failing using unknown option locator parameter
        with py.test.raises(RuntimeError):
            self.sd('select', 'id=selectTest', 'xpath=//option[@id="option3"]')
        #       
        # check failing with correct option locator parameters but incorrect values    
        for optionLocator in ['label', 'label=2', 'value=value', 'id=optio4', 'index=4']:
            with py.test.raises(NoSuchElementException):
                self.sd('select', 'id=selectTest', optionLocator)
        #        
        # check failing while trying to perform a select command on a non-select element
        with py.test.raises(UnexpectedTagNameException): 
            self.sd('select', 'id=id_submit', "value=value1")
        #    
        # check the find_children method: finds the option elements of a select node
        #
        # check finding option elements by given id of the select node
        self.sd('select', 'id=selectTest', "value=value1")
        #
        # check finding option elements by given xpath of the select node
        self.sd('select', '//select', "value=value2")
        #
        # check finding option elements by given name of the select node
        self.sd('select', 'name=select1', "value=value3")
        #
        # check finding option elements by given css path of the select node
        self.sd('select', 'css=#selectTest', "value=value4")

        
    def test_Check_methods(self):
        """test the uncheck and check method (for checkboxes)"""
        self.sd('open', '/static/form1')
        #
        # verify that checkbox1 is unchecked
        with py.test.raises(NoSuchAttributeException):
            self.sd('assertAttribute', '//*[@name="checkbox1"]@checked', 'true')
        #
        # perform a check command on unchecked checkbox1
        self.sd('check', '//*[@value="first"]')
        #
        # verify that checkbox1 is checked
        self.sd('assertAttribute', '//*[@name="checkbox1"]@checked', 'true')
        #
        # perform a check command on checked checkbox1
        self.sd('check', '//*[@value="first"]')
        #
        # verify that checkbox1 is (still) checked
        self.sd('assertAttribute', '//*[@name="checkbox1"]@checked', 'true')
        #
        # perform an uncheck command on checked checkbox1
        self.sd('uncheck', '//*[@value="first"]')
        #
        # verify that checkbox1 is unchecked
        with py.test.raises(NoSuchAttributeException):
            self.sd('assertAttribute', '//*[@name="checkbox1"]@checked', 'true')
        #
        # perform an uncheck command on unchecked checkbox1
        self.sd('uncheck', '//*[@value="first"]')
        #
        # verify that checkbox1 is (still) unchecked
        with py.test.raises(NoSuchAttributeException):
            self.sd('assertAttribute', '//*[@name="checkbox1"]@checked', 'true')
            
            
    def test_Mouse_methods(self):
        """check the mouseOver and mouseOut methods"""
        self.sd('open', '/static/form1')
        #
        # check that checkbox1 is unchecked
        with py.test.raises(NoSuchAttributeException):
            self.sd('assertAttribute', '//*[@name="checkbox1"]@checked', 'true')
        #
        # hover the mouse over checkbox1
        self.sd('mouseOver', '//*[@name="checkbox1"]')
        #
        # click on the current position
        ActionChains(self.driver).click().perform()     
        #
        # verify that checkbox1 is checked now
        self.sd('assertAttribute', '//*[@name="checkbox1"]@checked', 'true')
        #
        # move the mouse away from checkbox1
        self.sd('mouseOut', '//*[@name="checkbox1"]')   
        #
        # click on the current position
        ActionChains(self.driver).click().perform()
        #
        # verify that checkbox1 is (still) checked
        self.sd('assertAttribute', '//*[@name="checkbox1"]@checked', 'true')
        
        
    def test_Aliases(self):
        """In the IDE there are aliases for "Not" commands which were generated automatically from commands with prefix "is_" 
        (most likely to increase readability). We do the same."""
        self.sd('open', '/static/page1')
        self.sd('verifyTextNotPresent', 'H1 texts')
        self.sd('assertElementNotPresent', 'id=select')
        self.sd('waitForTextNotPresent', 'H1 texts')
        
        
    def test_PopUp_methods(self):
        """check the waitForPopUp and selectWindow methods"""
        self.sd('open', '/static/page1')
        #
        # open a pop up by clicking on a link
        self.sd('click', 'link=Test popup')
        #
        # check waiting for the pop up with standard timeout
        self.sd('waitForPopUp', "stekie")
        #
        # check that the focus is still on the main window.
        assert self.sd('getText', 'css=h1') == 'H1 text'
        #
        # check waiting for a non-existent pop up with specified timeout = 2.1s which results in two pollings
        with py.test.raises(NoSuchWindowException):
            self.sd('waitForPopUp', "no pop up", "2100")
        #
        # check failing when selecting "null" as target (not implemented yet)
        with py.test.raises(NotImplementedError):    
            self.sd('waitForPopUp', "null")
        #
        # switch focus to the pop up
        self.sd('selectWindow', "name=stekie")
        #
        # check that text in the pop up can be found.
        assert self.sd('isTextPresent', 'This is a pop up')
        #
        # switch focus back to the main window
        self.sd('selectWindow', "null")
        assert self.sd('getText', 'css=h1') == 'H1 text'
        self.sd('assertNotTextPresent', 'This is a pop up')
        #
        # check failing when using a locator parameter which is not implemented yet
        with py.test.raises(NotImplementedError):
            self.sd('selectWindow', "title=stekie")
    
            
    def test_ElementPresent_method(self):
        self.sd('open', '/static/page1')
        """check the elementPresent method"""
        #
        # check that an element can be found
        self.sd('verifyElementPresent', '//div[@class="class1"]')
        assert self.sd.getVerificationErrors() == []
        #
        # check that a missing element adds a verification error
        self.sd('verifyElementPresent', '//div[@class="class"]')
        assert self.sd.getVerificationErrors() == ['false']
        self.sd.initVerificationErrors()  # reset verification messages
        #
        # check that an element which should not be present adds a verification error
        self.sd('verifyNotElementPresent', '//div[@class="class1"]')
        assert self.sd.getVerificationErrors() == ['true']
        self.sd.initVerificationErrors()  # reset verification messages              
        #
        # check that a missing element raises an assertion error and not a NoSuchElementException (it is caught in the method)
        with py.test.raises(AssertionError):
            self.sd('assertElementPresent', '//div[@class="class"]')
        #
        # check the storing of the result of the ElementPresent method
        self.sd('storeElementPresent', '//div[@class="class"]', 'elementPresent')
        assert self.sd.storedVariables['elementPresent'] == 'false'
            
        
    def test_SeleniumStringPatterns(self):
        """testing string match parameters regexp, exact and glob in _match and _isContained methods"""
        self.sd('open', '/static/page1')
        self.sd('getText', 'css=h1', 'regexp:H1 text')
        #
        # method: _match / parameter: regexp
        with py.test.raises(AssertionError):
            self.sd('assertText', 'css=h1', 'regexp:H1 tex')
        self.sd('assertText', 'css=h1', 'regexp:H1 text')
        self.sd('assertText', 'css=h1', 'regexp:H.* tex\w+')
        with py.test.raises(AssertionError):
            self.sd('assertText', 'css=h1', 'regexp:H1*text')
        #
        # method: _match / parameter: exact
        with py.test.raises(AssertionError):
            self.sd('assertText', 'css=h1', 'ecact:H1 tex')
        self.sd('assertText', 'css=h1', 'exact:H1 text')
        with py.test.raises(AssertionError):
            self.sd('assertText', 'css=h1', 'exact:H.* tex\w+')
        with py.test.raises(AssertionError):
            self.sd('assertText', 'css=h1', 'exact:H1*text')
        #
        # method: _match / parameter: glob
        with py.test.raises(AssertionError):
            self.sd('assertText', 'css=h1', 'glob:H1 tex')
        self.sd('assertText', 'css=h1', 'glob:H1 text')
        with py.test.raises(AssertionError):
            self.sd('assertText', 'css=h1', 'glob:H.* tex\w+')
        self.sd('assertText', 'css=h1', 'glob:H1*text')
        #
        # method: _isContained / parameter: regexp
        self.sd('assertTextPresent', 'regexp:H1 tex')
        self.sd('assertTextPresent', 'regexp:H1 text')
        self.sd('assertTextPresent', 'regexp:H.* tex\w+')
        with py.test.raises(AssertionError):
            self.sd('assertTextPresent', 'regexp:H1*text')
        #
        # method: _isContained / parameter: exact
        self.sd('assertTextPresent', 'exact:H1 tex')
        self.sd('assertTextPresent', 'exact:H1 text')
        with py.test.raises(AssertionError):
            self.sd('assertTextPresent', 'exact:H.* tex\w+')
        with py.test.raises(AssertionError):
            self.sd('assertTextPresent', 'exact:H1*text')
        #
        # method: _isContained / parameter: glob
        self.sd('assertTextPresent', 'glob:H1 tex')
        self.sd('assertTextPresent', 'glob:H1 text')
        with py.test.raises(AssertionError):
            self.sd('assertTextPresent', 'glob:H.* tex\w+')
        self.sd('assertTextPresent', 'glob:H1*text')
        
        
    def test_missing_and_unknown_locator_parameter(self):
        self.sd('open', '/static/form1')
        #
        # check that a missing locator parameter is resolved to name
        self.sd("assertElementPresent" , "text1")
        #
        # check that a missing locator parameter is resolved to id
        self.sd("assertElementPresent" , "id_text1")
        #
        # check that an unknown parameter raises an Unexpected TagNameException
        with py.test.raises(UnexpectedTagNameException):
            self.sd("assertElementPresent" , "value=first") 
            
            
    def test_SelectFrame_method(self):
        ''' testing the selectFrame method'''
        self.sd('open', '/static/page2')
        #
        # check that text in iframe1 cannot be found
        self.sd("assertTextNotPresent", "This is a text inside the first iframe")
        #
        # select iframe1
        self.sd("selectFrame", "id=iframe1")
        #
        # check that the text in iframe1 can be found
        self.sd("assertTextPresent", "This is a text inside the first iframe")
        #
        # select iframe3 (nested in iframe1)
        self.sd("selectFrame", "id=iframe3")
        #
        # check that the text in iframe3 can be found
        self.sd("assertTextPresent", "This is a text inside the third iframe")
        #
        # check the relative parameter: parent selection is not implemented yet
        with py.test.raises(NotImplementedError):
            self.sd("selectFrame", "relative=parent")
        #
        # check the relative parameter: select the top frame
        self.sd("selectFrame", "relative=top")
        #
        # check that a text in the top frame can be found
        self.sd("assertTextPresent", "Default content")
        #
        # select iframe2 by index
        self.sd("selectFrame", "1")
        #
        # check that the text in iframe2 can be found
        self.sd("assertTextPresent", "This is a text inside the second iframe")
        #
        # check that unknown relative parameter raises a NoSuchFrameException
        with py.test.raises(NoSuchFrameException):
            self.sd("selectFrame", "relative=child")
        
        
    def test_Value_and_Attribute_method(self):
        ''' testing the value and attribute method'''
        self.sd('open', '/static/form1')
        #
        # check that the value of the 'value' attribute can be found and is correct
        self.sd('assertValue', 'id=id_text1', 'input_text1')
        #
        # check that a wrong value adds a verification error
        self.sd('verifyValue', 'id=id_text1', '')
        assert self.sd.getVerificationErrors() == ['Actual value "input_text1" did not match ""']
        self.sd.initVerificationErrors()  # reset verification messages  
        #
        # check that the value of the 'type' attribute can be found and is correct
        self.sd('assertAttribute', 'id=id_submit@type', 'submit')
        #
        # check that a wrong value adds a verification error
        self.sd('verifyAttribute', 'id=id_submit@type', 'submits')
        assert self.sd.getVerificationErrors() == ['Actual value "submit" did not match "submits"']
        self.sd.initVerificationErrors()  # reset verification messages  
    
    
    def test_Type_method(self):
        ''' testing the type method'''
        self.sd('open', '/static/form1')
        #
        # type a string into an empty text field
        self.sd('type', 'id=id_text1', 'a new text')
        #
        # assert that the text field's value attribute was filled correctly
        assert self.sd('getAttribute', 'id=id_text1@value') == 'a new text'
        
        
    def test_Command_NotImplementedError(self):
        ''' checking that a non-existent command raises a NotImplementedError'''
        with py.test.raises(NotImplementedError):
            self.sd('myNewCommand', 'action')
        <|MERGE_RESOLUTION|>--- conflicted
+++ resolved
@@ -17,13 +17,13 @@
 from test_execute_sel_files import setup_module, teardown_module
 
 BASE_URI = 'http://localhost:8080'
-selenium_driver.WAIT_FOR_TIMEOUT = 1000  # during testing only wait 1sec until timeout should be raised
+
 
 class Test_SeleniumDriver(object):
     def setup_method(self, method):
         self.driver = webdriver.Firefox()
-        self.driver.implicitly_wait(30)
         self.sd = selenium_driver.SeleniumDriver(self.driver, BASE_URI)
+        self.sd.setTimeoutAndPoll(1000, 0.2) # during testing only wait 1sec until timeout should be raised
 
     def teardown_method(self, method):
         self.driver.quit()
@@ -79,29 +79,23 @@
             self.sd('waitForNotText', 'css=h1', 'H1 text')
             
         # check waiting for text which is inserted on the page 3000 ms after clicking on a button
+        self.sd.setTimeoutAndPoll(10000, 0.2)
         self.sd('click', 'id=textInsertDelay')
-        self.sd('waitForTextPresent', 'Text was inserted')
+        self.sd('waitForTextPresent', 'Text was inserted', )
         #
         # check waiting for a text which is deleted on the page 3000 ms after clicking on a button
         self.sd('click', 'id=textRemoveDelay')
         self.sd('waitForNotTextPresent', 'Text was inserted')
+        self.sd.setTimeoutAndPoll(1000, 0.2)
         #
         # check that waiting for non-existing text finally raises RuntimeError a (after timeout):
-<<<<<<< HEAD
-        with pytest.raises(RuntimeError):
-            self.sd('waitForText', 'css=h1', 'H1 WROOOOOONG text', timeout=1)
-        #
-        # check that waiting for existing text with 'waitForNotText' raises a RuntimeError (after timeout)
-        with pytest.raises(RuntimeError):
-            self.sd('waitForNotText', 'css=h1', 'H1 text', timeout=1)
-=======
         with py.test.raises(RuntimeError):
-            self.sd('waitForText', 'css=h1', 'H1 WROOOOOONG text', timeout=1000)
+            self.sd('waitForText', 'css=h1', 'H1 WROOOOOONG text')
         #
         # check that waiting for existing text with 'waitForNotText' raises a RuntimeError (after timeout)
         with py.test.raises(RuntimeError):
-            self.sd('waitForNotText', 'css=h1', 'H1 text', timeout=1000)
->>>>>>> c99dbc28
+            self.sd('waitForNotText', 'css=h1', 'H1 text')
+
              
 
     def test_Alert_methods(self):
@@ -132,14 +126,13 @@
         self.sd.initVerificationErrors()  # reset verification messages
         #
         # Check that the message of the alert window gets stored
-        self.sd('click', 'id=alert-button')
-        self.sd('storeAlert', 'alert-msg')
-        assert self.sd.storedVariables['alert-msg'] == 'hello'
-        #
-        # check the confirmation method which is an alias for the alert method and store the alert text
         self.sd('click', '//input[@value="alert button"]')
-        self.sd('storeConfirmation', 'confirmationMsg')
-        assert self.sd.storedVariables['confirmationMsg'] == 'hello'
+        self.sd('storeAlert', 'alertmsg')
+        assert self.sd.storedVariables['alertmsg'] == 'hello'
+        #
+        # check the confirmation method which is an alias for the alert method
+        self.sd('click', '//input[@value="alert button"]')
+        self.sd('assertConfirmation', 'hello')
 
             
     def test_XpathCount_method(self):
@@ -325,7 +318,7 @@
         #
         # check the storing of the result of the ElementPresent method
         self.sd('storeElementPresent', '//div[@class="class"]', 'elementPresent')
-        assert self.sd.storedVariables['elementPresent'] == 'false'
+        assert self.sd.storedVariables['elementPresent'] == 'False'
             
         
     def test_SeleniumStringPatterns(self):
